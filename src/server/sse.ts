--- conflicted
+++ resolved
@@ -40,11 +40,7 @@
 export class SSEServerTransport implements Transport {
   private _sseResponse?: ServerResponse;
   private _sessionId: string;
-<<<<<<< HEAD
   private _options: SSEServerTransportOptions;
-
-=======
->>>>>>> 2e119aac
   onclose?: () => void;
   onerror?: (error: Error) => void;
   onmessage?: (message: JSONRPCMessage, extra?: { authInfo?: AuthInfo }) => void;
